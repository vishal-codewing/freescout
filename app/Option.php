<?php
/**
 * todo: implement caching by saving all options in one cache variable on register_shutdown_function
 */
namespace App;

use Illuminate\Database\Eloquent\Model;

class Option extends Model
{
    // todo: cache in file (see WordPress)
    public static $cache = [];

    public $timestamps = false;

    /**
     * The attributes that are not mass assignable.
     *
     * @var array
     */
    protected $guarded = ['id'];

    /**
     * Set an option.
     *
     * @param   string $name
     * @param   string $value
     * @return  boolean
     */
    public static function set($name, $value)
    {
        $name = trim($name);
        if (empty($name)) {
            return false;
        }

        // Sanitize option
        if (is_null($value)) {
            $value = '';
        }

        if (is_object($value)) {
            $value = clone $value;
        }

        $serialized_value = self::maybeSerialize($value);

        $option = Option::firstOrCreate(
            ['name' => $name], ['value' => $serialized_value]
        );

        $old_value = $option['value'];

        if ($value === $old_value || self::maybeSerialize($value) === self::maybeSerialize($old_value)) {
            return false;
        }

        $option->value = $serialized_value;
        $option->save();
    }

    /**
     * Get option.
     *
     * @param  string  $name
     * @return string
     */
    public static function get($name, $default = false, $decode = true)
    {
<<<<<<< HEAD
        // if ($cache && isset(self::$cache[$name])) {
        //     return self::$cache[$name];
        // }
=======
        // If not passed, get default value from config 
        if (func_num_args() == 1) {
            $default = self::getDefault($name, $default);
        }

        if ($cache && isset(self::$cache[$name])) {
            return self::$cache[$name];
        }
>>>>>>> bed4945f

        $option = Option::where('name', (string)$name)->first();
        if ($option) {
            if ($decode) {
                $value = self::maybeUnserialize($option->value);
            } else {
                $value = $option->value;
            }
        } else {
            $value = $default;
        }

        // if ($cache) {
        //     self::$cache[$name] = $value;
        // }

        return $value;
    }

    public static function getDefault($option_name, $default)
    {

        $options = \Config::get('app.options');

        if (isset($options[$option_name]) && isset($options[$option_name]['default'])) {
            return $options[$option_name]['default'];
        } else {
            return $default;
        }
    }

    public static function remove($name)
    {
        Option::where('name', (string)$name)->delete();
    }

    /**
     * Serialize data, if needed.
     */
    public static function maybeSerialize($data) {
        if (is_array($data) || is_object($data)) {
            return serialize( $data );
        }
        return $data;
    }

    /**
     * Unserialize data.
     */
    public static function maybeUnserialize($original)
    {
        if (self::isSerialized($original)) {
            try {
                $original = unserialize($original);
            } catch (\Exception $e) {
                // Do nothing
            }
            return $original;
        }
        return $original;
    }

    /**
     * Check value to find if it was serialized.
     * Serialized data is always a string.
     */
    public static function isSerialized($data, $strict = true) {
        // if it isn't a string, it isn't serialized.
        if (!is_string($data )) {
            return false;
        }
        $data = trim($data);
        if ('N;' == $data) {
            return true;
        }
        if (strlen( $data ) < 4) {
            return false;
        }
        if (':' !== $data[1]) {
            return false;
        }
        if ($strict) {
            $lastc = substr($data, -1);
            if (';' !== $lastc && '}' !== $lastc) {
                return false;
            }
        } else {
            $semicolon = strpos($data, ';');
            $brace     = strpos($data, '}');
            // Either ; or } must exist.
            if (false === $semicolon && false === $brace)
                return false;
            // But neither must be in the first X characters.
            if (false !== $semicolon && $semicolon < 3)
                return false;
            if (false !== $brace && $brace < 4)
                return false;
        }
        $token = $data[0];
        switch ($token) {
            case 's' :
                if ($strict) {
                    if ('"' !== substr( $data, -2, 1)) {
                        return false;
                    }
                } elseif (false === strpos( $data, '"')) {
                    return false;
                }
                // or else fall through
            case 'a' :
            case 'O' :
                return (bool)preg_match("/^{$token}:[0-9]+:/s", $data);
            case 'b' :
            case 'i' :
            case 'd' :
                $end = $strict ? '$' : '';
                return (bool)preg_match("/^{$token}:[0-9.E-]+;$end/", $data);
        }
        return false;
    }

    /**
     * Get company name.
     */
    public static function getCompanyName()
    {
        return self::get('company_name', \Config::get('app.name'));
    }
}<|MERGE_RESOLUTION|>--- conflicted
+++ resolved
@@ -8,7 +8,7 @@
 
 class Option extends Model
 {
-    // todo: cache in file (see WordPress)
+    // todo: cache like in WordPress (fetch all options from DB each time)
     public static $cache = [];
 
     public $timestamps = false;
@@ -67,20 +67,14 @@
      */
     public static function get($name, $default = false, $decode = true)
     {
-<<<<<<< HEAD
-        // if ($cache && isset(self::$cache[$name])) {
-        //     return self::$cache[$name];
-        // }
-=======
         // If not passed, get default value from config 
         if (func_num_args() == 1) {
             $default = self::getDefault($name, $default);
         }
 
-        if ($cache && isset(self::$cache[$name])) {
+        if (isset(self::$cache[$name])) {
             return self::$cache[$name];
         }
->>>>>>> bed4945f
 
         $option = Option::where('name', (string)$name)->first();
         if ($option) {
@@ -93,9 +87,7 @@
             $value = $default;
         }
 
-        // if ($cache) {
-        //     self::$cache[$name] = $value;
-        // }
+        self::$cache[$name] = $value;
 
         return $value;
     }
